import time

import torch
import torch.nn as nn
import torch.optim as optim
from sklearn.metrics import roc_auc_score, average_precision_score
from torch.utils.data import DataLoader

import wandb
# augmentation
from ails_miccai_uwf4dr_challenge.augmentations import rotate_affine_flip_choice, resize_only
from ails_miccai_uwf4dr_challenge.config import WANDB_API_KEY
# data
from ails_miccai_uwf4dr_challenge.dataset_strategy import CustomDataset, CombinedDatasetStrategy, \
    Task2Strategy, DatasetBuilder
from ails_miccai_uwf4dr_challenge.models.architectures.ResNets import ResNet, ResNetVariant
from ails_miccai_uwf4dr_challenge.models.architectures.task1_automorph_plain import AutoMorphModel
from ails_miccai_uwf4dr_challenge.models.architectures.task1_convnext import Task1ConvNeXt
from ails_miccai_uwf4dr_challenge.models.architectures.task1_efficientnet_plain import Task1EfficientNetB4
from ails_miccai_uwf4dr_challenge.models.metrics import sensitivity_score, specificity_score
from ails_miccai_uwf4dr_challenge.models.trainer import DefaultMetricsEvaluationStrategy, Metric, MetricCalculatedHook, \
    NumBatches, Trainer, TrainingContext, PersistBestModelOnEpochEndHook, UndersamplingResamplingStrategy


def train(config=None):
    wandb.init(project="task1", config=config)
    config = wandb.config

    dataset_strategy = CombinedDatasetStrategy()
    task_strategy = Task2Strategy()

    builder = DatasetBuilder(dataset_strategy, task_strategy, split_ratio=0.8)
    train_data, val_data = builder.build()

    train_dataset = CustomDataset(train_data, transform=rotate_affine_flip_choice)
    val_dataset = CustomDataset(val_data, transform=resize_only)

<<<<<<< HEAD
    train_loader = DataLoader(train_dataset, batch_size=config.batch_size, shuffle=True)
    val_loader = DataLoader(val_dataset, batch_size=config.batch_size, shuffle=False)
    
    device = torch.device("cuda" if torch.cuda.is_available() else "cpu" if torch.backends.mps.is_available() else "cpu") #don't use mps, it takes ages, whyever that is the case!?!
=======
    train_loader = DataLoader(train_dataset, batch_size=config['batch_size'], shuffle=True)
    val_loader = DataLoader(val_dataset, batch_size=config['batch_size'], shuffle=False)

    device = torch.device(
        "cuda" if torch.cuda.is_available() else "cpu" if torch.backends.mps.is_available() else "cpu")  #don't use mps, it takes ages, whyever that is the case!?!
>>>>>>> 3a179f1b
    print(f"Using device: {device}")

    if config.model_type == 'AutoMorphModel':
        model = AutoMorphModel()
    elif config.model_type == 'Task1EfficientNetB4':
        model = Task1EfficientNetB4()
    elif config.model_type == 'Task1ConvNeXt':
        model = Task1ConvNeXt()
    elif config.model_type == 'ResNet':
        model = ResNet(model_variant=ResNetVariant.RESNET18)  # or RESNET34, RESNET50
    else:
        raise ValueError(f"Unknown model: {config.model_type}")

    model.to(device)

    print("Training model: ", model.__class__.__name__)

    metrics = [
        Metric('auroc', roc_auc_score),
        Metric('auprc', average_precision_score),
        Metric('accuracy', lambda y_true, y_pred: (y_pred.round() == y_true).mean()),
        Metric('sensitivity', sensitivity_score),
        Metric('specificity', specificity_score)
    ]

    class WandbLoggingHook(MetricCalculatedHook):
        def on_metric_calculated(self, training_context: TrainingContext, metric: Metric, result,
                                 last_metric_for_epoch: bool):
            import wandb
            wandb.log(data={metric.name: result}, commit=last_metric_for_epoch)

    metrics_eval_strategy = DefaultMetricsEvaluationStrategy(metrics).register_metric_calculated_hook(
        WandbLoggingHook())

    criterion = nn.BCEWithLogitsLoss()
    optimizer = optim.AdamW(model.parameters(), lr=config["learning_rate"])
    lr_scheduler = optim.lr_scheduler.ReduceLROnPlateau(optimizer, mode='min', factor=0.5, patience=5)

    trainer = Trainer(model, train_loader, val_loader, criterion, optimizer, lr_scheduler, device,
                      metrics_eval_strategy=metrics_eval_strategy,
                      val_dataloader_adapter=UndersamplingResamplingStrategy(),
                      train_dataloader_adapter=UndersamplingResamplingStrategy())

    # build a file name for the model weights containing current timestamp and the model class
    training_date = time.strftime("%Y-%m-%d")
    weight_file_name = f"{config.model_type}_weights_{training_date}_{wandb.run.name}.pth"
    persist_model_hook = PersistBestModelOnEpochEndHook(weight_file_name, print_train_results=True)
    trainer.add_epoch_end_hook(persist_model_hook)

    print(
        "First train 2 epochs 2 batches to check if everything works - you can comment these two lines after the code has stabilized...")
    trainer.train(num_epochs=2, num_batches=NumBatches.TWO_FOR_INITIAL_TESTING)

    print("Now train train train")
    trainer.train(num_epochs=config["epochs"])

    print("Finished training")


if __name__ == "__main__":
    wandb.require(
        "core")  # The new W&B backend becomes opt-out in version 0.18.0; try it out with `wandb.require("core")`! See https://wandb.me/wandb-core for more information.

    LEARNING_RATE = 1e-3
    EPOCHS = 15

    config = {
        "learning_rate": LEARNING_RATE,
        "dataset": "UWF4DR-DEEPDRID",
        "epochs": EPOCHS,
        "batch_size": 4,
        "model_type": Task1ConvNeXt().__class__.__name__
    }

    # wandb.login(key=WANDB_API_KEY)

    train(config)<|MERGE_RESOLUTION|>--- conflicted
+++ resolved
@@ -35,18 +35,10 @@
     train_dataset = CustomDataset(train_data, transform=rotate_affine_flip_choice)
     val_dataset = CustomDataset(val_data, transform=resize_only)
 
-<<<<<<< HEAD
-    train_loader = DataLoader(train_dataset, batch_size=config.batch_size, shuffle=True)
-    val_loader = DataLoader(val_dataset, batch_size=config.batch_size, shuffle=False)
+    train_loader = DataLoader(train_dataset, batch_size=config['batch_size'], shuffle=True)
+    val_loader = DataLoader(val_dataset, batch_size=config['batch_size'], shuffle=False)
     
     device = torch.device("cuda" if torch.cuda.is_available() else "cpu" if torch.backends.mps.is_available() else "cpu") #don't use mps, it takes ages, whyever that is the case!?!
-=======
-    train_loader = DataLoader(train_dataset, batch_size=config['batch_size'], shuffle=True)
-    val_loader = DataLoader(val_dataset, batch_size=config['batch_size'], shuffle=False)
-
-    device = torch.device(
-        "cuda" if torch.cuda.is_available() else "cpu" if torch.backends.mps.is_available() else "cpu")  #don't use mps, it takes ages, whyever that is the case!?!
->>>>>>> 3a179f1b
     print(f"Using device: {device}")
 
     if config.model_type == 'AutoMorphModel':
