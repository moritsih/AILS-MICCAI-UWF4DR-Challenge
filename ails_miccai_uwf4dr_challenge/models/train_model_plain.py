import time

import torch
import torch.nn as nn
import torch.optim as optim
import wandb
from sklearn.metrics import roc_auc_score, average_precision_score

from ails_miccai_uwf4dr_challenge.models.architectures.task1_convnext import Task1ConvNeXt
from ails_miccai_uwf4dr_challenge.models.metrics import sensitivity_score, specificity_score

# data
from ails_miccai_uwf4dr_challenge.dataset_strategy import CustomDataset, DatasetStrategy, CombinedDatasetStrategy, \
    Task1Strategy, Task2Strategy, Task3Strategy, DatasetBuilder
from torch.utils.data import DataLoader

# augmentation
import albumentations as A
from albumentations.pytorch.transforms import ToTensorV2
from ails_miccai_uwf4dr_challenge.augmentations import rotate_affine_flip_choice, resize_only


from ails_miccai_uwf4dr_challenge.config import WANDB_API_KEY

from ails_miccai_uwf4dr_challenge.models.trainer import DefaultMetricsEvaluationStrategy, Metric, MetricCalculatedHook, \
    NumBatches, Trainer, EpochTrainingStrategy, EpochValidationStrategy, DefaultEpochTrainingStrategy, \
    DefaultBatchTrainingStrategy, TrainingContext, PersistBestModelOnEpochEndHook
from ails_miccai_uwf4dr_challenge.models.architectures.task1_automorph_plain import AutoMorphModel
from ails_miccai_uwf4dr_challenge.models.architectures.task1_efficientnet_plain import Task1EfficientNetB4
from ails_miccai_uwf4dr_challenge.models.architectures.ResNets import ResNet, ResNetVariant

def train(config=None):

    wandb.init(project="task1", config=config)
    config = wandb.config

    dataset_strategy = CombinedDatasetStrategy()
    task_strategy = Task2Strategy()

    builder = DatasetBuilder(dataset_strategy, task_strategy, split_ratio=0.8)
    train_data, val_data = builder.build()

    train_dataset = CustomDataset(train_data, transform=rotate_affine_flip_choice)
    val_dataset = CustomDataset(val_data, transform=resize_only)

<<<<<<< HEAD
    train_loader = DataLoader(train_dataset, batch_size=config.batch_size, shuffle=True, num_workers=8)
    val_loader = DataLoader(val_dataset, batch_size=config.batch_size, shuffle=False, num_workers=8)
=======
    train_loader = DataLoader(train_dataset, batch_size=config['batch_size'], shuffle=True)
    val_loader = DataLoader(val_dataset, batch_size=config['batch_size'], shuffle=False)
>>>>>>> 5279ce3a
    
    device = torch.device("cuda" if torch.cuda.is_available() else "cpu" if torch.backends.mps.is_available() else "cpu") #don't use mps, it takes ages, whyever that is the case!?!
    print(f"Using device: {device}")

    if config.model_type == 'AutoMorphModel':
        model = AutoMorphModel()
    elif config.model_type == 'Task1EfficientNetB4':
        model = Task1EfficientNetB4()
    elif config.model_type == 'Task1ConvNeXt':
        model = Task1ConvNeXt()
    elif config.model_type == 'ResNet':
        model = ResNet(model_variant=ResNetVariant.RESNET18) # or RESNET34, RESNET50
    else:
        raise ValueError(f"Unknown model: {config.model_type}")

    model.to(device)
    
    print("Training model: ", model.__class__.__name__)    

    metrics = [
        Metric('auroc', roc_auc_score),
        Metric('auprc', average_precision_score),
        Metric('accuracy', lambda y_true, y_pred: (y_pred.round() == y_true).mean()),
        Metric('sensitivity', sensitivity_score),
        Metric('specificity', specificity_score)
    ]

    class WandbLoggingHook(MetricCalculatedHook):
        def on_metric_calculated(self, training_context: TrainingContext, metric: Metric, result, last_metric_for_epoch: bool):
            import wandb
            wandb.log(data={metric.name: result}, commit=last_metric_for_epoch)

    metrics_eval_strategy = DefaultMetricsEvaluationStrategy(metrics).register_metric_calculated_hook(WandbLoggingHook())

    criterion = nn.BCEWithLogitsLoss()
    optimizer = optim.AdamW(model.parameters(), lr=config["learning_rate"])
    lr_scheduler = optim.lr_scheduler.ReduceLROnPlateau(optimizer, mode='min', factor=0.5, patience=5)

    trainer = Trainer(model, train_loader, val_loader, criterion, optimizer, lr_scheduler, device, 
                        metrics_eval_strategy=metrics_eval_strategy, resampling_strategy='undersampling')
    
    # new: resampling strategy: undersampling, oversampling, or default (no resampling)

    # build a file name for the model weights containing current timestamp and the model class
    training_date = time.strftime("%Y-%m-%d")
    weight_file_name = f"{config.model_type}_weights_{training_date}_{wandb.run.name}.pth"
    persist_model_hook = PersistBestModelOnEpochEndHook(weight_file_name, print_train_results=True)
    trainer.add_epoch_end_hook(persist_model_hook)

    #print("First train 2 epochs 2 batches to check if everything works - you can comment these two lines after the code has stabilized...")
    #trainer.train(num_epochs=2, num_batches=NumBatches.TWO_FOR_INITIAL_TESTING)
    
    print("Now train train train")
    trainer.train(num_epochs=config["epochs"])

    print("Finished training")

if __name__ == "__main__":

    wandb.require("core") # The new W&B backend becomes opt-out in version 0.18.0; try it out with `wandb.require("core")`! See https://wandb.me/wandb-core for more information.

    LEARNING_RATE = 1e-3
    EPOCHS = 15

    config = {
        "learning_rate": LEARNING_RATE,
        "dataset": "UWF4DR-DEEPDRID",
        "epochs": EPOCHS,
        "batch_size": 4,
        "model_type": Task1ConvNeXt().__class__.__name__ 
    }

    # wandb.login(key=WANDB_API_KEY)

    train(config)<|MERGE_RESOLUTION|>--- conflicted
+++ resolved
@@ -43,13 +43,8 @@
     train_dataset = CustomDataset(train_data, transform=rotate_affine_flip_choice)
     val_dataset = CustomDataset(val_data, transform=resize_only)
 
-<<<<<<< HEAD
-    train_loader = DataLoader(train_dataset, batch_size=config.batch_size, shuffle=True, num_workers=8)
-    val_loader = DataLoader(val_dataset, batch_size=config.batch_size, shuffle=False, num_workers=8)
-=======
-    train_loader = DataLoader(train_dataset, batch_size=config['batch_size'], shuffle=True)
-    val_loader = DataLoader(val_dataset, batch_size=config['batch_size'], shuffle=False)
->>>>>>> 5279ce3a
+    train_loader = DataLoader(train_dataset, batch_size=config.batch_size, shuffle=True)
+    val_loader = DataLoader(val_dataset, batch_size=config.batch_size, shuffle=False)
     
     device = torch.device("cuda" if torch.cuda.is_available() else "cpu" if torch.backends.mps.is_available() else "cpu") #don't use mps, it takes ages, whyever that is the case!?!
     print(f"Using device: {device}")
