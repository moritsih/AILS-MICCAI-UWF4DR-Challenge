--- conflicted
+++ resolved
@@ -31,21 +31,16 @@
 
 
 
-<<<<<<< HEAD
 def create_training_run_hardware(config, device):
     '''
     Use this method to create the model, criterion, optimizer and lr_scheduler for your training run
     '''
-=======
-    train_loader = DataLoader(train_dataset, batch_size=config['batch_size'], shuffle=True)
-    val_loader = DataLoader(val_dataset, batch_size=config['batch_size'], shuffle=False)
 
     # don't use mps, it takes ages, why ever that is the case!?!
     # --> with my new m3, mps works fine!
     device = torch.device(
         "cuda" if torch.cuda.is_available() else "mps" if torch.backends.mps.is_available() else "cpu")
     print(f"Using device: {device}")
->>>>>>> 678f9a62
 
     if config.model_type == 'AutoMorphModel':
         model = AutoMorphModel()
@@ -64,7 +59,6 @@
 
     print("Training model: ", model.__class__.__name__)
 
-<<<<<<< HEAD
     criterion = nn.BCEWithLogitsLoss()
     optimizer = optim.AdamW(model.parameters(), lr=config.learning_rate)
     lr_scheduler = optim.lr_scheduler.CosineAnnealingLR(optimizer, T_max=config.lr_scheduler_cycle_epochs, eta_min=config.lr_scheduler_min_lr)
@@ -84,20 +78,9 @@
     device = torch.device(
         "cuda" if torch.cuda.is_available() else "cpu" if torch.backends.mps.is_available() else "cpu")  #don't use mps, it takes ages, whyever that is the case!?!
     print(f"Using device: {device}")
-=======
-    def safe_roc_auc_score(y_true, y_pred):
-        try:
-            return roc_auc_score(y_true, y_pred)
-        except ValueError as e:
-            if str(e) == 'Only one class present in y_true. ROC AUC score is not defined in that case.':
-                print(f"Could not evaluate metric auroc: {e}")
-                return None
-            else:
-                raise
->>>>>>> 678f9a62
 
     metrics = [
-        Metric('auroc', safe_roc_auc_score),
+        Metric('auroc', roc_auc_score),
         Metric('auprc', average_precision_score),
         Metric('accuracy', lambda y_true, y_pred: (y_pred.round() == y_true).mean()),
         Metric('sensitivity', sensitivity_score),
@@ -140,17 +123,14 @@
     # what should happen when a training run ends?
     trainer.add_training_run_end_hook(FinishWandbTrainingEndHook())
 
-<<<<<<< HEAD
 
     # "First train 2 epochs 2 batches to check if everything works - you can comment this line after the code has stabilized..."
-=======
-    print("First train 2 epochs 2 batches to check if everything works - "
-          "you can comment these lines after the code has stabilized...")
->>>>>>> 678f9a62
-    trainer.train(num_epochs=2, num_batches=NumBatches.TWO_FOR_INITIAL_TESTING)
+    #print("First train 2 epochs 2 batches to check if everything works - "
+    #      "you can comment these lines after the code has stabilized...")
+    #trainer.train(num_epochs=2, num_batches=NumBatches.TWO_FOR_INITIAL_TESTING)
 
-    #print("Now train train train")
-    #trainer.train(num_epochs=config.epochs)
+    print("Now train train train")
+    trainer.train(num_epochs=config.epochs)
 
     print("Finished training")
     
