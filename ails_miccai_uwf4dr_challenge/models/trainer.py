import enum
from math import inf
from abc import ABC, abstractmethod
from typing import Callable, List, Dict
import numpy as np
import torch
from tqdm import tqdm

import os
from enum import Enum
import time
from contextlib import contextmanager
import wandb
from ails_miccai_uwf4dr_challenge.dataset_strategy import Loaders


class Timings(Enum):
    DATA_LOADING = "DATA_LOADING"
    FORWARD_PASS = "FORWARD_PASS"
    CALC_LOSS = "CALC_LOSS"
    BACKWARD_PASS = "BACKWARD_PASS"
    OPTIMIZER_STEP = "OPTIMIZER_STEP"
    BATCH_PROCESSING = "BATCH_PROCESSING"


class Timer:
    def __init__(self):
        self.timings = {timing: 0 for timing in Timings}

    @contextmanager
    def time(self, timing):
        start_time = time.time()
        yield
        end_time = time.time()
        self.timings[timing] += end_time - start_time

    def __str__(self):
        return ", ".join(f"{timing.name}_{elapsed_time:.2f}s" for timing, elapsed_time in self.timings.items())


# Example usage:
# timer = Timer()
# with timer.time(Timings.DATA_LOADING):
#     # your code block here

class NumBatches(enum.Enum):
    ALL = -1
    ONE_FOR_INITIAL_TESTING = 1
    TWO_FOR_INITIAL_TESTING = 2


class MetricResult:
    def __init__(self, name: str, value):
        self.name = name
        self.value = value


class TrainingContext:
    def __init__(self, model, criterion, optimizer, lr_scheduler, timer: Timer, num_epochs: int,
                 num_batches=NumBatches.ALL, num_fold=0):
        assert model is not None
        assert criterion is not None
        assert optimizer is not None
        assert timer is not None
        assert num_epochs > 0

        self.model = model
        self.criterion = criterion
        self.optimizer = optimizer
        self.lr_scheduler = lr_scheduler
        self.timer: Timer = timer
        self.current_epoch: int = 1
        self.num_epochs: int = num_epochs
        self.num_batches: NumBatches = num_batches
        self.num_fold = num_fold
        self.epoch_metrics = []

    def get_epoch_info(self):
        return f"Epoch {self.current_epoch}/{self.num_epochs}"

    def get_device(self):
        return next(self.model.parameters()).device

    def register_epoch_metrics(self, epoch_metrics: Dict[str, MetricResult]):
        if len(self.epoch_metrics) >= self.current_epoch:
            raise ValueError(
                f"Epoch metrics length exceeds the current epoch count: {self.current_epoch}, "
                f"are you registering the metrics multiple times?")
        self.epoch_metrics.append(epoch_metrics)

    def get_current_epoch_metrics(self):
        return self.epoch_metrics[self.current_epoch - 1]


class ModelResults:
    def __init__(self, loss, outputs, identifiers=None):
        assert loss is not None
        assert outputs is not None

        if identifiers is not None:
            assert len(identifiers) == len(
                outputs), f"Identifiers count {len(identifiers)} != Outputs count {len(outputs)}"

        self.loss = loss
        self.outputs = outputs
        self.identifiers = identifiers


class ModelResultsAndLabels:
    def __init__(self, model_results: ModelResults, labels):
        assert model_results is not None
        assert labels is not None
        assert len(labels) == len(
            model_results.outputs), f"Labels count {len(labels)} != Outputs count {len(model_results.outputs)}"

        self.model_results = model_results
        self.labels = labels

    def add_batch_results(self, batch_results):
        self.add_outputs(batch_results.model_results.outputs)
        self.add_labels(batch_results.labels)
        self.add_identifiers(batch_results.model_results.identifiers)

    def add_outputs(self, outputs):
        self.model_results.outputs.extend(self._move_to_cpu_and_convert(outputs))

    def add_labels(self, labels):
        self.labels.extend(self._move_to_cpu_and_convert(labels))

    def add_identifiers(self, identifiers):
        if identifiers is not None:
            if self.model_results.identifiers is None:
                self.model_results.identifiers = []
            self.model_results.identifiers.extend(identifiers)

    @staticmethod
    def _move_to_cpu_and_convert(data):
        if isinstance(data, torch.Tensor):
            return data.cpu().detach().numpy().tolist()
        elif isinstance(data, list):
            if all(isinstance(item, torch.Tensor) for item in data):
                return [item.cpu().detach().numpy().tolist() for item in data]
            else:
                return data
        else:
            raise TypeError(f"Expected data to be a tensor or a list of tensors, but got {type(data)}")


class EpochEndHook(ABC):
    @abstractmethod
    def on_epoch_end(self, training_context: TrainingContext, train_results: ModelResultsAndLabels,
                     val_results: ModelResultsAndLabels):
        pass


class EpochTrainEndHook(ABC):
    @abstractmethod
    def on_epoch_train_end(self, training_context: TrainingContext, train_results: ModelResultsAndLabels):
        pass


class EpochValidationEndHook(ABC):
    @abstractmethod
    def on_epoch_validation_end(self, training_context: TrainingContext, val_results: ModelResultsAndLabels):
        pass


class _EpochTrainResultPrinter:  # internal class for print training results on epoch end
    def print_train_val_result(self, training_context: TrainingContext, train_results: ModelResultsAndLabels,
                               val_results: ModelResultsAndLabels):
        curr_lr = training_context.optimizer.param_groups[0]['lr']
        metrics_to_print: Dict[str, MetricResult] = training_context.get_current_epoch_metrics()

        metrics_str = ', '.join(
            [f'{metric_name}: {metric_result.value:.4f}' if metric_result.value is not None else f'{metric_name}: None'
             for metric_name, metric_result in metrics_to_print.items()]
        )

        print(training_context.get_epoch_info() + " Summary : " +
              f'Train Loss: {train_results.model_results.loss:.4f}, Val Loss: {val_results.model_results.loss:.4f}, LR: {curr_lr:.2e}, ' +
              metrics_str)


class DefaultEpochEndHook(EpochEndHook):
    def on_epoch_end(self, training_context: TrainingContext, train_results: ModelResultsAndLabels,
                     val_results: ModelResultsAndLabels):
        _EpochTrainResultPrinter().print_train_val_result(training_context, train_results, val_results)


class PersistBestModelOnEpochEndHook(EpochEndHook):
    def __init__(self, save_path, print_train_results: bool = True):

        self.save_path = save_path
        os.makedirs(os.path.dirname(self.save_path), exist_ok=True)

        self.best_val_loss = float('inf')
        self.print_train_results = print_train_results

    def on_epoch_end(self, training_context: TrainingContext, train_results: ModelResultsAndLabels,
                     val_results: ModelResultsAndLabels):

        current_val_loss = val_results.model_results.loss
        if current_val_loss < self.best_val_loss:
            self.best_val_loss = current_val_loss

            # overwrites the best model for the current fold
            torch.save(training_context.model.state_dict(),
                       self.save_path + f"_fold_{training_context.num_fold + 1}.pth")

            print(
                f"New best weights found at epoch {training_context.current_epoch} with validation loss: {current_val_loss:.4f}. Model saved to {self.save_path}"
            )

        if self.print_train_results:
            _EpochTrainResultPrinter().print_train_val_result(training_context, train_results, val_results)


class MetricsMetaInfo:
    def __init__(self, print_in_summary: bool = True, print_in_progress: bool = False, evaluate_per_epoch: bool = True,
                 evaluate_per_batch: bool = False):
        self.evaluate_per_epoch = evaluate_per_epoch
        self.evaluate_per_batch = evaluate_per_batch
        self.print_in_summary = print_in_summary
        self.print_in_progress = print_in_progress


class Metric:
    def __init__(self, name: str, function: Callable, meta_info: MetricsMetaInfo = None):
        self.name = name
        self.function = function
        self.meta_info: MetricsMetaInfo = meta_info or MetricsMetaInfo()


class MetricsEvaluationStrategy(ABC):
    @abstractmethod
    def evaluate(self, training_context: TrainingContext, model_train_results: ModelResultsAndLabels,
                 model_val_results: ModelResultsAndLabels) -> Dict[str, MetricResult]:
        pass


class MetricCalculatedHook(ABC):
    @abstractmethod
    def on_metric_calculated(self, training_context: TrainingContext, metric: Metric, result,
                             last_metric_for_epoch: bool):
        pass


class WandbLoggingHook(MetricCalculatedHook):
    def on_metric_calculated(self, training_context: TrainingContext, metric: Metric, result,
                             last_metric_for_epoch: bool):
        wandb.log(data={metric.name: result}, commit=last_metric_for_epoch)


class OtherMetricNames(enum.Enum):
    TRAIN_LOSS = "avg_train_loss"
    VAL_LOSS = "avg_val_loss"
    LEARNING_RATE = "learning_rate"


class DefaultMetricsEvaluationStrategy(MetricsEvaluationStrategy):

    def __init__(self, metrics: List[Metric], add_losses_as_metrics: bool = True, add_lr_as_metric: bool = True):
        assert metrics is not None
        self.metrics = metrics
        if add_losses_as_metrics:
            self.metrics.append(Metric(OtherMetricNames.TRAIN_LOSS.value, lambda y_true, y_pred: 0,
                                       meta_info=MetricsMetaInfo(print_in_summary=True, print_in_progress=True,
                                                                 evaluate_per_epoch=False, evaluate_per_batch=False)))
            self.metrics.append(Metric(OtherMetricNames.VAL_LOSS.value, lambda y_true, y_pred: 0,
                                       meta_info=MetricsMetaInfo(print_in_summary=True, print_in_progress=True,
                                                                 evaluate_per_epoch=False, evaluate_per_batch=False)))

        if add_lr_as_metric:
            self.metrics.append(Metric(OtherMetricNames.LEARNING_RATE.value, lambda y_true, y_pred: 0,
                                       meta_info=MetricsMetaInfo(print_in_summary=True, print_in_progress=False,
                                                                 evaluate_per_epoch=False, evaluate_per_batch=False)))

        self.metric_calculated_hooks: List[MetricCalculatedHook] = []

    def evaluate(self, training_context: TrainingContext, model_train_results: ModelResultsAndLabels,
                 model_val_results: ModelResultsAndLabels):
        results: Dict[str, MetricResult] = {}

        y_true = np.array(model_val_results.labels)
        y_pred = self._sigmoid(np.array(model_val_results.model_results.outputs))

        for i, metric in enumerate(self.metrics):

            notify_hooks = False
            result = None
            last_metric_for_epoch = (i == len(self.metrics) - 1)

            if metric.name == OtherMetricNames.TRAIN_LOSS.value:
                result = model_train_results.model_results.loss
                results[metric.name] = MetricResult(metric.name, result)
                notify_hooks = True
            elif metric.name == OtherMetricNames.VAL_LOSS.value:
                result = model_val_results.model_results.loss
                results[metric.name] = MetricResult(metric.name, result)
                notify_hooks = True
            elif metric.name == OtherMetricNames.LEARNING_RATE.value:
                result = training_context.optimizer.param_groups[0]['lr']
                results[metric.name] = MetricResult(metric.name, result)
                notify_hooks = True
            elif metric.meta_info.evaluate_per_epoch:
                try:
                    result = metric.function(y_true, y_pred)
                except Exception as e:
                    raise ValueError(f"Could not evaluate metric {metric.name}", e)
                results[metric.name] = MetricResult(metric.name, result)
                notify_hooks = True

            if notify_hooks:
                for hook in self.metric_calculated_hooks:
                    hook.on_metric_calculated(training_context, metric, result, last_metric_for_epoch)

        training_context.register_epoch_metrics(results)

        return results

    def register_metric_calculated_hook(self,
                                        metric_calculated_hook: MetricCalculatedHook) -> 'DefaultMetricsEvaluationStrategy':
        assert metric_calculated_hook is not None
        self.metric_calculated_hooks.append(metric_calculated_hook)
        return self

    def _sigmoid(self, z):
        return 1 / (1 + np.exp(-z))


class BatchTrainingStrategy(ABC):
    @abstractmethod
    def train_batch(self, training_context: TrainingContext, batch) -> ModelResultsAndLabels:
        pass


class BatchValidationStrategy(ABC):
    @abstractmethod
    def validate_batch(self, training_context: TrainingContext, batch) -> ModelResultsAndLabels:
        pass


class EpochTrainingStrategy(ABC):
    @abstractmethod
    def train(self, training_context: TrainingContext, train_loader) -> ModelResultsAndLabels:
        pass


class EpochValidationStrategy(ABC):
    @abstractmethod
    def validate(self, training_context: TrainingContext, val_loader) -> ModelResultsAndLabels:
        pass


class DataBatchExtractorStrategy(ABC):
    @abstractmethod
    def get_inputs(self, batch):
        pass

    @abstractmethod
    def get_labels(self, batch):
        pass

    @abstractmethod
    def get_identifiers(self, batch):
        pass


class DefaultDataBatchExtractorStrategy(DataBatchExtractorStrategy):
    def get_inputs(self, batch):
        return batch[0]

    def get_labels(self, batch):
        return batch[1]

    def get_identifiers(self, batch):
        # Assuming identifiers are not provided by default, however, we strongly recommend
        # providing identifiers for better debugging and analysis
        return None


class DefaultBatchTrainingStrategy(BatchTrainingStrategy):
    def __init__(self, batch_extractor_strategy: DataBatchExtractorStrategy = DefaultDataBatchExtractorStrategy()):
        self.batch_extractor_strategy = batch_extractor_strategy

    def train_batch(self, training_context: TrainingContext, batch) -> ModelResultsAndLabels:
        inputs = self.batch_extractor_strategy.get_inputs(batch)
        labels = self.batch_extractor_strategy.get_labels(batch)
        identifiers = self.batch_extractor_strategy.get_identifiers(batch)

        device = training_context.get_device()

        inputs, labels = inputs.to(device), labels.to(device)

        with training_context.timer.time(Timings.FORWARD_PASS):
            training_context.optimizer.zero_grad()
            outputs = training_context.model(inputs)

        with training_context.timer.time(Timings.CALC_LOSS):
            loss = training_context.criterion(outputs, labels)

        with training_context.timer.time(Timings.BACKWARD_PASS):
            loss.backward()

        with training_context.timer.time(Timings.OPTIMIZER_STEP):
            training_context.optimizer.step()

        return ModelResultsAndLabels(ModelResults(loss.item(), outputs, identifiers), labels)


class DefaultBatchValidationStrategy(BatchValidationStrategy):
    def __init__(self, batch_extractor_strategy: DataBatchExtractorStrategy = DefaultDataBatchExtractorStrategy()):
        self.batch_extractor_strategy = batch_extractor_strategy

    def validate_batch(self, training_context: TrainingContext, batch) -> ModelResultsAndLabels:
        inputs = self.batch_extractor_strategy.get_inputs(batch)
        labels = self.batch_extractor_strategy.get_labels(batch)
        identifiers = self.batch_extractor_strategy.get_identifiers(batch)

        device = training_context.get_device()

        inputs, labels = inputs.to(device), labels.to(device)

        outputs = training_context.model(inputs)
        loss = training_context.criterion(outputs, labels)

        return ModelResultsAndLabels(ModelResults(loss.item(), outputs, identifiers), labels)


class DataloaderPerEpochAdapter(ABC):
    @abstractmethod
    def apply(self, dataloader):
        pass


class DoNothingDataloaderPerEpochAdapter(DataloaderPerEpochAdapter):
    def apply(self, dataloader):
        # no adaptation is applied by default
        return dataloader


class OversamplingResamplingStrategy(DataloaderPerEpochAdapter):
    def apply(self, dataloader):
        # extract pandas df from dataloader
        unresampled_data = dataloader.dataset.data

        # find the label column for grouping
        label_col = unresampled_data.columns[-1]

        # to undersample, sample without replacement until all classes have the number of samples of the majority class
        class_counts = unresampled_data[label_col].value_counts()

        min_class_count = class_counts.max()  # get the count of the majority class

        resampled_data = unresampled_data.groupby(label_col).apply(
            lambda x: x.sample(min_class_count, replace=True)).reset_index(drop=True)

        # create a new dataloader with the resampled data
        dataloader.dataset.data = resampled_data

        return dataloader


class UndersamplingResamplingStrategy(DataloaderPerEpochAdapter):
    def apply(self, dataloader):
        # extract pandas df from dataloader
        unresampled_data = dataloader.dataset.data

        # find the label column for grouping
        label_col = unresampled_data.columns[-1]

        # to undersample, sample without replacement until all classes have the number of samples of the minority class
        class_counts = unresampled_data[label_col].value_counts()

        min_class_count = class_counts.min()  # get the count of the minority class

        resampled_data = unresampled_data.groupby(label_col).apply(
            lambda x: x.sample(min_class_count, replace=False)).reset_index(drop=True)

        # create a new dataloader with the resampled data
        dataloader.dataset.data = resampled_data

        return dataloader


class DefaultEpochTrainingStrategy(EpochTrainingStrategy):
    def __init__(self, batch_strategy=None, dataloader_adapter: DataloaderPerEpochAdapter = None):
        self.batch_strategy = batch_strategy or DefaultBatchTrainingStrategy()
        self.dataloader_adapter = dataloader_adapter or DoNothingDataloaderPerEpochAdapter()

    def train(self, training_context: TrainingContext, train_loader) -> ModelResultsAndLabels:
        training_context.model.train()
        running_loss = 0.0
        total = 0
        avg_loss = inf
        results = ModelResultsAndLabels(ModelResults(avg_loss, [], None), [])

        train_loader = self.dataloader_adapter.apply(train_loader)

        with tqdm(train_loader) as pbar:
            pbar.set_description(f"{training_context.get_epoch_info()} - Starting training... ")

            for batch in pbar:
                batch_size = self.get_asserted_batch_size(batch)
                if training_context.num_batches != NumBatches.ALL and pbar.n >= training_context.num_batches.value:
                    pbar.set_postfix_str(
                        f"Training for {training_context.num_batches} batches only for initial testing")
                    break

                with training_context.timer.time(Timings.BATCH_PROCESSING):
                    batch_results = self.batch_strategy.train_batch(training_context, batch)
                    results.add_batch_results(batch_results)

                loss = batch_results.model_results.loss
                running_loss += loss * batch_size
                total += batch_size
                avg_loss = running_loss / total

                results.model_results.loss = avg_loss

                pbar.set_description(f"{training_context.get_epoch_info()} - Avg train Loss: {avg_loss:.6f}")

        avg_loss = running_loss / total
        results.model_results.loss = avg_loss
        return results

    def get_asserted_batch_size(self, batch: object) -> object:
        inputs = self.batch_strategy.batch_extractor_strategy.get_inputs(batch)
        labels = self.batch_strategy.batch_extractor_strategy.get_labels(batch)
        assert inputs.size(0) == labels.size(
            0), f"Batch size mismatch between inputs and labels : {inputs.size(0)} != {labels.size(0)}"
        return inputs.size(0)


class DefaultEpochValidationStrategy(EpochValidationStrategy):
    def __init__(self, batch_strategy=None, dataloader_adapter: DataloaderPerEpochAdapter = None):
        self.batch_strategy = batch_strategy or DefaultBatchValidationStrategy()
        self.dataloader_adapter = dataloader_adapter or DoNothingDataloaderPerEpochAdapter()

    def validate(self, training_context: TrainingContext, val_loader):
        training_context.model.eval()
        running_loss = 0.0
        total = 0
        avg_loss = inf
        results = ModelResultsAndLabels(ModelResults(avg_loss, [], None), [])

        val_loader = self.dataloader_adapter.apply(val_loader)

        with torch.no_grad():
            with tqdm(val_loader) as pbar:
                pbar.set_description(f"{training_context.get_epoch_info()} - Starting validation...")
                for batch in pbar:
                    batch_size = self.get_asserted_batch_size(batch)
                    if training_context.num_batches != NumBatches.ALL and pbar.n >= training_context.num_batches.value:
                        pbar.set_postfix_str(
                            f"Training for {training_context.num_batches} batches only for initial testing")
                        break

                    with torch.no_grad():
                        batch_results = self.batch_strategy.validate_batch(training_context, batch)
                        results.add_batch_results(batch_results)

                    loss = batch_results.model_results.loss
                    total += batch_size
                    running_loss += loss * batch_size
                    avg_loss = running_loss / total

                    results.model_results.loss = avg_loss

                    pbar.set_description(f"{training_context.get_epoch_info()} - Avg val Loss: {avg_loss:.6f}")

        avg_loss = running_loss / total
        results.model_results.loss = avg_loss
        return results

    def get_asserted_batch_size(self, batch):
        inputs = self.batch_strategy.batch_extractor_strategy.get_inputs(batch)
        labels = self.batch_strategy.batch_extractor_strategy.get_labels(batch)
        assert inputs.size(0) == labels.size(
            0), f"Batch size mismatch between inputs and labels : {inputs.size(0)} != {labels.size(0)}"
        return inputs.size(0)


class TrainingRunHardware:
    def __init__(self, model, criterion, optimizer, lr_scheduler):
        assert model is not None
        assert criterion is not None
        assert optimizer is not None
        assert lr_scheduler is not None
        self.model = model
        self.criterion = criterion
        self.optimizer = optimizer
        self.lr_scheduler = lr_scheduler


class TrainingRunStartHook(ABC):
    @abstractmethod
    def on_training_run_start(self):
        pass


class InitWandbTrainingStartHook(TrainingRunStartHook):

    def __init__(self, wandb_task=None, wandb_groupname=None, wandb_config=None, wandb_notes=None):
        assert wandb_task is not None, "wandb_task must be provided"
        assert wandb_groupname is not None, "wandb_groupname must be provided"
        assert wandb_config is not None, "wandb_config must be provided"
        self.wandb_task = wandb_task
        self.wandb_groupname = wandb_groupname
        self.wandb_config = wandb_config
        self.wandb_notes = wandb_notes

    def on_training_run_start(self):
        wandb.init(project=self.wandb_task, config=self.wandb_config, group=self.wandb_groupname,
                   notes=self.wandb_notes)
        wandb.config = self.wandb_config


class TrainingRunEndHook(ABC):
    @abstractmethod
    def on_training_run_end(self):
        pass


class FinishWandbTrainingEndHook(TrainingRunEndHook):
    def on_training_run_end(self):
        wandb.finish()


class Trainer:
<<<<<<< HEAD
    def __init__(self,
                 training_run_hardware: TrainingRunHardware = None,
                 loader: Loaders = None,
                 device=None,
                 training_strategy: EpochTrainingStrategy = None,
                 validation_strategy: EpochValidationStrategy = None,
                 metrics_eval_strategy: MetricsEvaluationStrategy = None,
                 train_dataloader_adapter: DataloaderPerEpochAdapter = DoNothingDataloaderPerEpochAdapter(),
                 val_dataloader_adapter: DataloaderPerEpochAdapter = DoNothingDataloaderPerEpochAdapter(),
                 num_fold: int = 0
                 ):

=======
    def __init__(self, 
                training_run_hardware: TrainingRunHardware = None, 
                loader : Loaders = None,
                device=None,
                training_strategy: EpochTrainingStrategy = None,
                validation_strategy: EpochValidationStrategy = None,
                metrics_eval_strategy: MetricsEvaluationStrategy = None,
                train_dataloader_adapter: DataloaderPerEpochAdapter = DoNothingDataloaderPerEpochAdapter(),
                val_dataloader_adapter: DataloaderPerEpochAdapter = DoNothingDataloaderPerEpochAdapter(),
                num_fold: int = 0
                ):
        
>>>>>>> 4cecfc45
        if loader is not None:
            if len(loader.train_loader) == 0 or len(loader.val_loader) == 0:
                raise ValueError("Train and validation loaders must be provided")
            else:
                self.loader = loader
        else:
            raise ValueError("Train and validation loaders must be provided")

        if training_run_hardware is None:
            raise ValueError("Must provide training run hardware with model, criterion, optimizer, and lr scheduler")

        self.training_run_hardware = training_run_hardware

<<<<<<< HEAD
        self.device = device
=======
        self.device = device        
>>>>>>> 4cecfc45
        self.num_fold = num_fold
        self.timer = Timer()

        self.training_strategy = (training_strategy or
                                  DefaultEpochTrainingStrategy(
                                      DefaultBatchTrainingStrategy(),
                                      dataloader_adapter=train_dataloader_adapter))

        self.validation_strategy = (validation_strategy or
                                    DefaultEpochValidationStrategy(
                                        DefaultBatchValidationStrategy(),
                                        dataloader_adapter=val_dataloader_adapter))

        self.metrics_eval_strategy = metrics_eval_strategy or DefaultMetricsEvaluationStrategy([])
        self.epoch_end_hooks: List[EpochEndHook] = []
        self.epoch_train_end_hooks: List[EpochTrainEndHook] = []
        self.epoch_validation_end_hooks: List[EpochValidationEndHook] = []
        self.training_run_start_hooks: List[TrainingRunStartHook] = []
        self.training_run_end_hooks: List[TrainingRunEndHook] = []

    def add_epoch_end_hook(self, hook: EpochEndHook) -> 'Trainer':
        self.epoch_end_hooks.append(hook)
        return self

    def add_epoch_validation_end_hook(self, hook: EpochValidationEndHook) -> 'Trainer':
        self.epoch_validation_end_hooks.append(hook)
        return self

    def add_epoch_train_end_hook(self, hook: EpochTrainEndHook) -> 'Trainer':
        self.epoch_train_end_hooks.append(hook)
        return self

    def add_training_run_start_hook(self, hook: TrainingRunStartHook) -> 'Trainer':
        self.training_run_start_hooks.append(hook)
        return self

    def add_training_run_end_hook(self, hook: TrainingRunEndHook) -> 'Trainer':
        self.training_run_end_hooks.append(hook)
        return self

    def train(self, num_epochs: int, num_batches: NumBatches = NumBatches.ALL):

        # by default, we want to at least print the default losses -
        # you can easily override this by providing some other epoch end hook
        if not self.epoch_end_hooks:
            self.epoch_end_hooks.append(DefaultEpochEndHook())

        model = self.training_run_hardware.model
        criterion = self.training_run_hardware.criterion
        optimizer = self.training_run_hardware.optimizer
        lr_scheduler = self.training_run_hardware.lr_scheduler

        if self.device.type != next(model.parameters()).device.type:
            print(
                f"Moving model to device {self.device}, because it is different "
                f"from the model's device {next(model.parameters()).device}")
            model.to(self.device)
<<<<<<< HEAD

        training_context = TrainingContext(model, criterion, optimizer, lr_scheduler, self.timer, num_epochs,
                                           num_batches, num_fold=self.num_fold)

        for hook in self.training_run_start_hooks:
            hook.on_training_run_start()

        for epoch in range(num_epochs):
            training_context.current_epoch = epoch + 1
            model_train_results: ModelResultsAndLabels = self.training_strategy.train(training_context,
                                                                                      self.loader.train_loader)
            model_val_results: ModelResultsAndLabels = self.validation_strategy.validate(training_context,
                                                                                         self.loader.val_loader)

            if training_context.lr_scheduler is not None:
                if isinstance(training_context.lr_scheduler, torch.optim.lr_scheduler.ReduceLROnPlateau):
                    training_context.lr_scheduler.step(model_val_results.model_results.loss)
                else:
                    training_context.lr_scheduler.step()

            for hook in self.epoch_train_end_hooks:
                hook.on_epoch_train_end(training_context, model_train_results)

            for hook in self.epoch_validation_end_hooks:
                hook.on_epoch_validation_end(training_context, model_val_results)

            self.metrics_eval_strategy.evaluate(training_context, model_train_results, model_val_results)

            for hook in self.epoch_end_hooks:
                hook.on_epoch_end(training_context, model_train_results, model_val_results)

        for hook in self.training_run_end_hooks:
            hook.on_training_run_end()
=======

        training_context = TrainingContext(model, criterion, optimizer, lr_scheduler, self.timer, num_epochs, num_batches, num_fold=self.num_fold)

        for hook in self.training_run_start_hooks:
            hook.on_training_run_start()

        for epoch in range(num_epochs):
            training_context.current_epoch = epoch + 1
            model_train_results: ModelResultsAndLabels = self.training_strategy.train(training_context,
                                                                                    self.loader.train_loader)
            model_val_results: ModelResultsAndLabels = self.validation_strategy.validate(training_context,
                                                                                    self.loader.val_loader)
            
            if training_context.lr_scheduler is not None:
                if isinstance(training_context.lr_scheduler, torch.optim.lr_scheduler.ReduceLROnPlateau):
                    training_context.lr_scheduler.step(model_val_results.model_results.loss)
                else:
                    training_context.lr_scheduler.step()

            for hook in self.epoch_train_end_hooks:
                hook.on_epoch_train_end(training_context, model_train_results)

            for hook in self.epoch_validation_end_hooks:
                hook.on_epoch_validation_end(training_context, model_val_results)

            self.metrics_eval_strategy.evaluate(training_context, model_train_results, model_val_results)

            for hook in self.epoch_end_hooks:
                hook.on_epoch_end(training_context, model_train_results, model_val_results)
        
        for hook in self.training_run_end_hooks:
            hook.on_training_run_end()
>>>>>>> 4cecfc45
<|MERGE_RESOLUTION|>--- conflicted
+++ resolved
@@ -628,20 +628,6 @@
 
 
 class Trainer:
-<<<<<<< HEAD
-    def __init__(self,
-                 training_run_hardware: TrainingRunHardware = None,
-                 loader: Loaders = None,
-                 device=None,
-                 training_strategy: EpochTrainingStrategy = None,
-                 validation_strategy: EpochValidationStrategy = None,
-                 metrics_eval_strategy: MetricsEvaluationStrategy = None,
-                 train_dataloader_adapter: DataloaderPerEpochAdapter = DoNothingDataloaderPerEpochAdapter(),
-                 val_dataloader_adapter: DataloaderPerEpochAdapter = DoNothingDataloaderPerEpochAdapter(),
-                 num_fold: int = 0
-                 ):
-
-=======
     def __init__(self, 
                 training_run_hardware: TrainingRunHardware = None, 
                 loader : Loaders = None,
@@ -653,8 +639,7 @@
                 val_dataloader_adapter: DataloaderPerEpochAdapter = DoNothingDataloaderPerEpochAdapter(),
                 num_fold: int = 0
                 ):
-        
->>>>>>> 4cecfc45
+
         if loader is not None:
             if len(loader.train_loader) == 0 or len(loader.val_loader) == 0:
                 raise ValueError("Train and validation loaders must be provided")
@@ -668,11 +653,7 @@
 
         self.training_run_hardware = training_run_hardware
 
-<<<<<<< HEAD
         self.device = device
-=======
-        self.device = device        
->>>>>>> 4cecfc45
         self.num_fold = num_fold
         self.timer = Timer()
 
@@ -730,41 +711,6 @@
                 f"Moving model to device {self.device}, because it is different "
                 f"from the model's device {next(model.parameters()).device}")
             model.to(self.device)
-<<<<<<< HEAD
-
-        training_context = TrainingContext(model, criterion, optimizer, lr_scheduler, self.timer, num_epochs,
-                                           num_batches, num_fold=self.num_fold)
-
-        for hook in self.training_run_start_hooks:
-            hook.on_training_run_start()
-
-        for epoch in range(num_epochs):
-            training_context.current_epoch = epoch + 1
-            model_train_results: ModelResultsAndLabels = self.training_strategy.train(training_context,
-                                                                                      self.loader.train_loader)
-            model_val_results: ModelResultsAndLabels = self.validation_strategy.validate(training_context,
-                                                                                         self.loader.val_loader)
-
-            if training_context.lr_scheduler is not None:
-                if isinstance(training_context.lr_scheduler, torch.optim.lr_scheduler.ReduceLROnPlateau):
-                    training_context.lr_scheduler.step(model_val_results.model_results.loss)
-                else:
-                    training_context.lr_scheduler.step()
-
-            for hook in self.epoch_train_end_hooks:
-                hook.on_epoch_train_end(training_context, model_train_results)
-
-            for hook in self.epoch_validation_end_hooks:
-                hook.on_epoch_validation_end(training_context, model_val_results)
-
-            self.metrics_eval_strategy.evaluate(training_context, model_train_results, model_val_results)
-
-            for hook in self.epoch_end_hooks:
-                hook.on_epoch_end(training_context, model_train_results, model_val_results)
-
-        for hook in self.training_run_end_hooks:
-            hook.on_training_run_end()
-=======
 
         training_context = TrainingContext(model, criterion, optimizer, lr_scheduler, self.timer, num_epochs, num_batches, num_fold=self.num_fold)
 
@@ -777,7 +723,7 @@
                                                                                     self.loader.train_loader)
             model_val_results: ModelResultsAndLabels = self.validation_strategy.validate(training_context,
                                                                                     self.loader.val_loader)
-            
+
             if training_context.lr_scheduler is not None:
                 if isinstance(training_context.lr_scheduler, torch.optim.lr_scheduler.ReduceLROnPlateau):
                     training_context.lr_scheduler.step(model_val_results.model_results.loss)
@@ -794,7 +740,6 @@
 
             for hook in self.epoch_end_hooks:
                 hook.on_epoch_end(training_context, model_train_results, model_val_results)
-        
+
         for hook in self.training_run_end_hooks:
-            hook.on_training_run_end()
->>>>>>> 4cecfc45
+            hook.on_training_run_end()