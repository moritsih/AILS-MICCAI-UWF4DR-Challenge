--- conflicted
+++ resolved
@@ -10,7 +10,10 @@
 from enum import Enum
 import time
 from contextlib import contextmanager
-<<<<<<< HEAD
+from torch.utils.data import DataLoader
+from torch.optim import lr_scheduler
+import wandb
+from ails_miccai_uwf4dr_challenge.dataset_strategy import Loaders
 from torch.utils.data import WeightedRandomSampler
 
 import torch.nn.functional as F
@@ -68,12 +71,6 @@
         return loss
 
 
-=======
-from torch.utils.data import DataLoader
-from torch.optim import lr_scheduler
-import wandb
-from ails_miccai_uwf4dr_challenge.dataset_strategy import Loaders
->>>>>>> a063557c
 
 
 class Timings(Enum):
@@ -736,20 +733,9 @@
     
 
 
-<<<<<<< HEAD
-
-class Trainer:
-    def __init__(self, model, train_loader, val_loader, criterion, optimizer, lr_scheduler, device=None,
-                 training_strategy: EpochTrainingStrategy = None,
-                 validation_strategy: EpochValidationStrategy = None,
-                 metrics_eval_strategy: MetricsEvaluationStrategy = None,
-                 train_dataloader_adapter: DataloaderPerEpochAdapter = DoNothingDataloaderPerEpochAdapter(),
-                 val_dataloader_adapter: DataloaderPerEpochAdapter = DoNothingDataloaderPerEpochAdapter()):
-
-=======
+
 class TrainingRunHardware:
     def __init__(self, model, criterion, optimizer, lr_scheduler):
->>>>>>> a063557c
         assert model is not None
         assert criterion is not None
         assert optimizer is not None
@@ -863,16 +849,6 @@
         if not self.epoch_end_hooks:
             self.epoch_end_hooks.append(DefaultEpochEndHook())
 
-<<<<<<< HEAD
-        for epoch in range(num_epochs):
-            training_context.current_epoch = epoch + 1
-
-            model_train_results: ModelResultsAndLabels = self.training_strategy.train(training_context,
-                                                                                      self.train_loader)
-            model_val_results: ModelResultsAndLabels = self.validation_strategy.validate(training_context,
-                                                                                         self.val_loader)
-=======
->>>>>>> a063557c
 
         for i, loaders in enumerate(self.loaders):
 
@@ -894,6 +870,7 @@
 
             for epoch in range(num_epochs):
                 training_context.current_epoch = epoch + 1
+    
                 model_train_results: ModelResultsAndLabels = self.training_strategy.train(training_context,
                                                                                         loaders.train_loader)
                 model_val_results: ModelResultsAndLabels = self.validation_strategy.validate(training_context,
