--- conflicted
+++ resolved
@@ -338,20 +338,6 @@
         # convert label to tensor and add an extra dimension so it can be used in the loss function
         label = torch.tensor(label, dtype=torch.float32).unsqueeze(0)
 
-<<<<<<< HEAD
-        img = cv2.imread(str(img_path))
-
-        # in the challenge description they say that they use BGR color for evaluation
-        #img = cv2.cvtColor(img, cv2.COLOR_BGR2RGB) # DO NOT USE THIS LINE, JUST FOR CLARIFICATION
-
-        if self.transform:
-            img = self.transform(image=img)['image']
-        #if self.transform:
-            #img = self.transform(img)
-
-        return img, label
-    
-=======
         if self.load_like_challenge_analyzers:
             # in the challenge description they say that they use BGR color for evaluation
             #so, they pass 1 to the imread function second param - but this is also the default value, so actually irrelevant, but for the sake of clarity, we leave it in:
@@ -359,14 +345,14 @@
             img = cv2.imread(str(img_path), 1)
             #img = cv2.cvtColor(img, cv2.COLOR_BGR2RGB) # DO NOT USE THIS LINE, HERE JUST FOR INFORMATION: this is how you would convert back to RGB
             #never transform in this branch - the transform we have to do ourselves in the predict function for submissions
+            return img, label, str(img_path)
         else:
             img = cv2.imread(str(img_path))
-            
+
             if self.transform:
                 img = self.transform(image=img)['image']
->>>>>>> 4cecfc45
-
-        return img, label, str(img_path)
+
+            return img, label
 
 @app.command()
 def main():
