--- conflicted
+++ resolved
@@ -1,26 +1,16 @@
 from abc import ABC, abstractmethod
 from pathlib import Path
-<<<<<<< HEAD
 from typing import List
 import pandas as pd
 import numpy as np
-=======
-
->>>>>>> 678f9a62
 import cv2
-import numpy as np
-import pandas as pd
 import torch
-<<<<<<< HEAD
 from torch.utils.data import Dataset, DataLoader
 from abc import ABC, abstractmethod
 from sklearn.model_selection import KFold
-=======
 from sklearn.model_selection import train_test_split
-from torch.utils.data import Dataset
-
 from ails_miccai_uwf4dr_challenge.config import RAW_DATA_DIR, EXTERNAL_DATA_DIR
->>>>>>> 678f9a62
+
 
 # add seeds
 torch.manual_seed(42)
@@ -235,8 +225,6 @@
 
         # Drop unnecessary columns and reset index
         return data.drop(columns=['quality', 'dr']).reset_index(drop=True)
-<<<<<<< HEAD
-=======
 
 
 class DatasetBuilder:
@@ -253,7 +241,6 @@
                                                 stratify=data.iloc[:, 1])
         return train_data, val_data
 
->>>>>>> 678f9a62
 
 class CustomDataset(Dataset):
     def __init__(self, data, transform=None):
